package proxycfg

import (
	"context"
	"fmt"
	"sort"
	"strings"

	"github.com/mitchellh/copystructure"

	"github.com/hashicorp/consul/acl"
	"github.com/hashicorp/consul/agent/connect"
	"github.com/hashicorp/consul/agent/structs"
)

// TODO(ingress): Can we think of a better for this bag of data?
// A shared data structure that contains information about discovered upstreams
type ConfigSnapshotUpstreams struct {
	Leaf *structs.IssuedCert

	// DiscoveryChain is a map of UpstreamID -> CompiledDiscoveryChain's, and
	// is used to determine what services could be targeted by this upstream.
	// We then instantiate watches for those targets.
	DiscoveryChain map[UpstreamID]*structs.CompiledDiscoveryChain

	// WatchedDiscoveryChains is a map of UpstreamID -> CancelFunc's
	// in order to cancel any watches when the proxy's configuration is
	// changed. Ingress gateways and transparent proxies need this because
	// discovery chain watches are added and removed through the lifecycle
	// of a single proxycfg state instance.
	WatchedDiscoveryChains map[UpstreamID]context.CancelFunc

	// WatchedUpstreams is a map of UpstreamID -> (map of TargetID ->
	// CancelFunc's) in order to cancel any watches when the configuration is
	// changed.
	WatchedUpstreams map[UpstreamID]map[string]context.CancelFunc

	// WatchedUpstreamEndpoints is a map of UpstreamID -> (map of
	// TargetID -> CheckServiceNodes) and is used to determine the backing
	// endpoints of an upstream.
	WatchedUpstreamEndpoints map[UpstreamID]map[string]structs.CheckServiceNodes

	// WatchedGateways is a map of UpstreamID -> (map of GatewayKey.String() ->
	// CancelFunc) in order to cancel watches for mesh gateways
	WatchedGateways map[UpstreamID]map[string]context.CancelFunc

	// WatchedGatewayEndpoints is a map of UpstreamID -> (map of
	// GatewayKey.String() -> CheckServiceNodes) and is used to determine the
	// backing endpoints of a mesh gateway.
	WatchedGatewayEndpoints map[UpstreamID]map[string]structs.CheckServiceNodes

	// UpstreamConfig is a map to an upstream's configuration.
	UpstreamConfig map[UpstreamID]*structs.Upstream

	// PassthroughEndpoints is a map of: UpstreamID -> ServicePassthroughAddrs.
	PassthroughUpstreams map[UpstreamID]ServicePassthroughAddrs

	// IntentionUpstreams is a set of upstreams inferred from intentions.
	//
	// This list only applies to proxies registered in 'transparent' mode.
	IntentionUpstreams map[UpstreamID]struct{}
}

type GatewayKey struct {
	Datacenter string
	Partition  string
}

func (k GatewayKey) String() string {
	resp := k.Datacenter
	if !structs.IsDefaultPartition(k.Partition) {
		resp = k.Partition + "." + resp
	}
	return resp
}

func (k GatewayKey) IsEmpty() bool {
	return k.Partition == "" && k.Datacenter == ""
}

func (k GatewayKey) Matches(dc, partition string) bool {
	return structs.EqualPartitions(k.Partition, partition) && k.Datacenter == dc
}

func gatewayKeyFromString(s string) GatewayKey {
	split := strings.SplitN(s, ".", 2)

	if len(split) == 1 {
		return GatewayKey{Datacenter: split[0], Partition: acl.DefaultPartitionName}
	}
	return GatewayKey{Partition: split[0], Datacenter: split[1]}
}

// ServicePassthroughAddrs contains the LAN addrs
type ServicePassthroughAddrs struct {
	// SNI is the Service SNI of the upstream.
	SNI string

	// SpiffeID is the SPIFFE ID to use for upstream SAN validation.
	SpiffeID connect.SpiffeIDService

	// Addrs is a set of the best LAN addresses for the instances of the upstream.
	Addrs map[string]struct{}
}

type configSnapshotConnectProxy struct {
	ConfigSnapshotUpstreams

	WatchedServiceChecks   map[structs.ServiceID][]structs.CheckType // TODO: missing garbage collection
	PreparedQueryEndpoints map[UpstreamID]structs.CheckServiceNodes  // DEPRECATED:see:WatchedUpstreamEndpoints

	// NOTE: Intentions stores a list of lists as returned by the Intentions
	// Match RPC. So far we only use the first list as the list of matching
	// intentions.
	Intentions    structs.Intentions
	IntentionsSet bool

	MeshConfig    *structs.MeshConfigEntry
	MeshConfigSet bool
}

func (c *configSnapshotConnectProxy) IsEmpty() bool {
	if c == nil {
		return true
	}
	return c.Leaf == nil &&
		!c.IntentionsSet &&
		len(c.DiscoveryChain) == 0 &&
		len(c.WatchedDiscoveryChains) == 0 &&
		len(c.WatchedUpstreams) == 0 &&
		len(c.WatchedUpstreamEndpoints) == 0 &&
		len(c.WatchedGateways) == 0 &&
		len(c.WatchedGatewayEndpoints) == 0 &&
		len(c.WatchedServiceChecks) == 0 &&
		len(c.PreparedQueryEndpoints) == 0 &&
		len(c.UpstreamConfig) == 0 &&
		len(c.PassthroughUpstreams) == 0 &&
		len(c.IntentionUpstreams) == 0 &&
		!c.MeshConfigSet
}

type configSnapshotTerminatingGateway struct {
	// WatchedServices is a map of service name to a cancel function. This cancel
	// function is tied to the watch of linked service instances for the given
	// id. If the linked services watch would indicate the removal of
	// a service altogether we then cancel watching that service for its endpoints.
	WatchedServices map[structs.ServiceName]context.CancelFunc

	// WatchedIntentions is a map of service name to a cancel function.
	// This cancel function is tied to the watch of intentions for linked services.
	// As with WatchedServices, intention watches will be cancelled when services
	// are no longer linked to the gateway.
	WatchedIntentions map[structs.ServiceName]context.CancelFunc

	// NOTE: Intentions stores a map of list of lists as returned by the Intentions
	// Match RPC. So far we only use the first list as the list of matching
	// intentions.
	//
	// A key being present implies that we have gotten at least one watch reply for the
	// service. This is logically the same as ConnectProxy.IntentionsSet==true
	Intentions map[structs.ServiceName]structs.Intentions

	// WatchedLeaves is a map of ServiceName to a cancel function.
	// This cancel function is tied to the watch of leaf certs for linked services.
	// As with WatchedServices, leaf watches will be cancelled when services
	// are no longer linked to the gateway.
	WatchedLeaves map[structs.ServiceName]context.CancelFunc

	// ServiceLeaves is a map of ServiceName to a leaf cert.
	// Terminating gateways will present different certificates depending
	// on the service that the caller is trying to reach.
	ServiceLeaves map[structs.ServiceName]*structs.IssuedCert

	// WatchedConfigs is a map of ServiceName to a cancel function. This cancel
	// function is tied to the watch of service configs for linked services. As
	// with WatchedServices, service config watches will be cancelled when
	// services are no longer linked to the gateway.
	WatchedConfigs map[structs.ServiceName]context.CancelFunc

	// ServiceConfigs is a map of service name to the resolved service config
	// for that service.
	ServiceConfigs map[structs.ServiceName]*structs.ServiceConfigResponse

	// WatchedResolvers is a map of ServiceName to a cancel function.
	// This cancel function is tied to the watch of resolvers for linked services.
	// As with WatchedServices, resolver watches will be cancelled when services
	// are no longer linked to the gateway.
	WatchedResolvers map[structs.ServiceName]context.CancelFunc

	// ServiceResolvers is a map of service name to an associated
	// service-resolver config entry for that service.
	ServiceResolvers    map[structs.ServiceName]*structs.ServiceResolverConfigEntry
	ServiceResolversSet map[structs.ServiceName]bool

	// ServiceGroups is a map of service name to the service instances of that
	// service in the local datacenter.
	ServiceGroups map[structs.ServiceName]structs.CheckServiceNodes

	// GatewayServices is a map of service name to the config entry association
	// between the gateway and a service. TLS configuration stored here is
	// used for TLS origination from the gateway to the linked service.
	GatewayServices map[structs.ServiceName]structs.GatewayService

	// HostnameServices is a map of service name to service instances with a hostname as the address.
	// If hostnames are configured they must be provided to Envoy via CDS not EDS.
	HostnameServices map[structs.ServiceName]structs.CheckServiceNodes
}

// ValidServices returns the list of service keys that have enough data to be emitted.
func (c *configSnapshotTerminatingGateway) ValidServices() []structs.ServiceName {
	out := make([]structs.ServiceName, 0, len(c.ServiceGroups))
	for svc := range c.ServiceGroups {
		// It only counts if ALL of our watches have come back (with data or not).

		// Skip the service if we don't know if there is a resolver or not.
		if _, ok := c.ServiceResolversSet[svc]; !ok {
			continue
		}

		// Skip the service if we don't have a cert to present for mTLS.
		if cert, ok := c.ServiceLeaves[svc]; !ok || cert == nil {
			continue
		}

		// Skip the service if we haven't gotten our intentions yet.
		if _, intentionsSet := c.Intentions[svc]; !intentionsSet {
			continue
		}

		// Skip the service if we haven't gotten our service config yet to know
		// the protocol.
		if _, ok := c.ServiceConfigs[svc]; !ok {
			continue
		}

		out = append(out, svc)
	}
	return out
}

func (c *configSnapshotTerminatingGateway) IsEmpty() bool {
	if c == nil {
		return true
	}
	return len(c.ServiceLeaves) == 0 &&
		len(c.WatchedLeaves) == 0 &&
		len(c.WatchedIntentions) == 0 &&
		len(c.Intentions) == 0 &&
		len(c.ServiceGroups) == 0 &&
		len(c.WatchedServices) == 0 &&
		len(c.ServiceResolvers) == 0 &&
		len(c.ServiceResolversSet) == 0 &&
		len(c.WatchedResolvers) == 0 &&
		len(c.ServiceConfigs) == 0 &&
		len(c.WatchedConfigs) == 0 &&
		len(c.GatewayServices) == 0 &&
		len(c.HostnameServices) == 0
}

type configSnapshotMeshGateway struct {
	// WatchedServices is a map of service name to a cancel function. This cancel
	// function is tied to the watch of connect enabled services for the given
	// id. If the main datacenter services watch would indicate the removal of
	// a service altogether we then cancel watching that service for its
	// connect endpoints.
	WatchedServices map[structs.ServiceName]context.CancelFunc

	// WatchedServicesSet indicates that the watch on the datacenters services
	// has completed. Even when there are no connect services, this being set
	// (and the Connect roots being available) will be enough for the config
	// snapshot to be considered valid. In the case of Envoy, this allows it to
	// start its listeners even when no services would be proxied and allow its
	// health check to pass.
	WatchedServicesSet bool

	// WatchedGateways is a map of GatewayKeys to a cancel function.
	// This cancel function is tied to the watch of mesh-gateway services in
	// that datacenter/partition.
	WatchedGateways map[string]context.CancelFunc

	// ServiceGroups is a map of service name to the service instances of that
	// service in the local datacenter.
	ServiceGroups map[structs.ServiceName]structs.CheckServiceNodes

	// ServiceResolvers is a map of service name to an associated
	// service-resolver config entry for that service.
	ServiceResolvers map[structs.ServiceName]*structs.ServiceResolverConfigEntry

	// GatewayGroups is a map of datacenter names to services of kind
	// mesh-gateway in that datacenter.
	GatewayGroups map[string]structs.CheckServiceNodes

	// FedStateGateways is a map of datacenter names to mesh gateways in that
	// datacenter.
	FedStateGateways map[string]structs.CheckServiceNodes

	// ConsulServers is the list of consul servers in this datacenter.
	ConsulServers structs.CheckServiceNodes

	// HostnameDatacenters is a map of datacenters to mesh gateway instances with a hostname as the address.
	// If hostnames are configured they must be provided to Envoy via CDS not EDS.
	HostnameDatacenters map[string]structs.CheckServiceNodes
}

func (c *configSnapshotMeshGateway) GatewayKeys() []GatewayKey {
	sz1, sz2 := len(c.GatewayGroups), len(c.FedStateGateways)

	sz := sz1
	if sz2 > sz1 {
		sz = sz2
	}

	keys := make([]GatewayKey, 0, sz)
	for key := range c.FedStateGateways {
		keys = append(keys, gatewayKeyFromString(key))
	}
	for key := range c.GatewayGroups {
		gk := gatewayKeyFromString(key)
		if _, ok := c.FedStateGateways[gk.Datacenter]; !ok {
			keys = append(keys, gk)
		}
	}

	// Always sort the results to ensure we generate deterministic things over
	// xDS, such as mesh-gateway listener filter chains.
	sort.Slice(keys, func(i, j int) bool {
		if keys[i].Datacenter != keys[j].Datacenter {
			return keys[i].Datacenter < keys[j].Datacenter
		}
		return keys[i].Partition < keys[j].Partition
	})
	return keys
}

func (c *configSnapshotMeshGateway) IsEmpty() bool {
	if c == nil {
		return true
	}
	return len(c.WatchedServices) == 0 &&
		!c.WatchedServicesSet &&
		len(c.WatchedGateways) == 0 &&
		len(c.ServiceGroups) == 0 &&
		len(c.ServiceResolvers) == 0 &&
		len(c.GatewayGroups) == 0 &&
		len(c.FedStateGateways) == 0 &&
		len(c.ConsulServers) == 0 &&
		len(c.HostnameDatacenters) == 0
}

type configSnapshotIngressGateway struct {
	ConfigSnapshotUpstreams

	// TLSConfig is the gateway-level TLS configuration. Listener/service level
	// config is preserved in the Listeners map below.
	TLSConfig structs.GatewayTLSConfig

	// GatewayConfigLoaded is used to determine if we have received the initial
	// ingress-gateway config entry yet.
	GatewayConfigLoaded bool

	// Hosts is the list of extra host entries to add to our leaf cert's DNS SANs.
	Hosts    []string
	HostsSet bool

	// LeafCertWatchCancel is a CancelFunc to use when refreshing this gateway's
	// leaf cert watch with different parameters.
	LeafCertWatchCancel context.CancelFunc

	// Upstreams is a list of upstreams this ingress gateway should serve traffic
	// to. This is constructed from the ingress-gateway config entry, and uses
	// the GatewayServices RPC to retrieve them.
	Upstreams map[IngressListenerKey]structs.Upstreams

<<<<<<< HEAD
	TracingStrategy   string
	TracingPercentage float64

	// WatchedDiscoveryChains is a map of upstream.Identifier() -> CancelFunc's
	// in order to cancel any watches when the ingress gateway configuration is
	// changed. Ingress gateways need this because discovery chain watches are
	// added and removed through the lifecycle of single proxycfg.state instance.
	WatchedDiscoveryChains map[string]context.CancelFunc
=======
	// UpstreamsSet is the unique set of UpstreamID the gateway routes to.
	UpstreamsSet map[UpstreamID]struct{}

	// Listeners is the original listener config from the ingress-gateway config
	// entry to save us trying to pass fields through Upstreams
	Listeners map[IngressListenerKey]structs.IngressListener
>>>>>>> 6689425b
}

func (c *configSnapshotIngressGateway) IsEmpty() bool {
	if c == nil {
		return true
	}
	return len(c.Upstreams) == 0 &&
		len(c.UpstreamsSet) == 0 &&
		len(c.DiscoveryChain) == 0 &&
		len(c.WatchedUpstreams) == 0 &&
		len(c.WatchedUpstreamEndpoints) == 0
}

type IngressListenerKey struct {
	Protocol string
	Port     int
}

func (k *IngressListenerKey) RouteName() string {
	return fmt.Sprintf("%d", k.Port)
}

func IngressListenerKeyFromGWService(s structs.GatewayService) IngressListenerKey {
	return IngressListenerKey{Protocol: s.Protocol, Port: s.Port}
}

func IngressListenerKeyFromListener(l structs.IngressListener) IngressListenerKey {
	return IngressListenerKey{Protocol: l.Protocol, Port: l.Port}
}

// ConfigSnapshot captures all the resulting config needed for a proxy instance.
// It is meant to be point-in-time coherent and is used to deliver the current
// config state to observers who need it to be pushed in (e.g. XDS server).
type ConfigSnapshot struct {
	Kind                  structs.ServiceKind
	Service               string
	ProxyID               structs.ServiceID
	Address               string
	Port                  int
	ServiceMeta           map[string]string
	TaggedAddresses       map[string]structs.ServiceAddress
	Proxy                 structs.ConnectProxyConfig
	Datacenter            string
	IntentionDefaultAllow bool
	Locality              GatewayKey

	ServerSNIFn ServerSNIFunc
	Roots       *structs.IndexedCARoots

	// connect-proxy specific
	ConnectProxy configSnapshotConnectProxy

	// terminating-gateway specific
	TerminatingGateway configSnapshotTerminatingGateway

	// mesh-gateway specific
	MeshGateway configSnapshotMeshGateway

	// ingress-gateway specific
	IngressGateway configSnapshotIngressGateway
}

// Valid returns whether or not the snapshot has all required fields filled yet.
func (s *ConfigSnapshot) Valid() bool {
	switch s.Kind {
	case structs.ServiceKindConnectProxy:
		if s.Proxy.Mode == structs.ProxyModeTransparent && !s.ConnectProxy.MeshConfigSet {
			return false
		}
		return s.Roots != nil &&
			s.ConnectProxy.Leaf != nil &&
			s.ConnectProxy.IntentionsSet

	case structs.ServiceKindTerminatingGateway:
		return s.Roots != nil

	case structs.ServiceKindMeshGateway:
		if s.ServiceMeta[structs.MetaWANFederationKey] == "1" {
			if len(s.MeshGateway.ConsulServers) == 0 {
				return false
			}
		}
		return s.Roots != nil &&
			(s.MeshGateway.WatchedServicesSet || len(s.MeshGateway.ServiceGroups) > 0)

	case structs.ServiceKindIngressGateway:
		return s.Roots != nil &&
			s.IngressGateway.Leaf != nil &&
			s.IngressGateway.GatewayConfigLoaded &&
			s.IngressGateway.HostsSet
	default:
		return false
	}
}

// Clone makes a deep copy of the snapshot we can send to other goroutines
// without worrying that they will racily read or mutate shared maps etc.
func (s *ConfigSnapshot) Clone() (*ConfigSnapshot, error) {
	snapCopy, err := copystructure.Copy(s)
	if err != nil {
		return nil, err
	}

	snap := snapCopy.(*ConfigSnapshot)

	// nil these out as anything receiving one of these clones does not need them and should never "cancel" our watches
	switch s.Kind {
	case structs.ServiceKindConnectProxy:
		snap.ConnectProxy.WatchedUpstreams = nil
		snap.ConnectProxy.WatchedGateways = nil
	case structs.ServiceKindTerminatingGateway:
		snap.TerminatingGateway.WatchedServices = nil
		snap.TerminatingGateway.WatchedIntentions = nil
		snap.TerminatingGateway.WatchedLeaves = nil
		snap.TerminatingGateway.WatchedConfigs = nil
		snap.TerminatingGateway.WatchedResolvers = nil
	case structs.ServiceKindMeshGateway:
		snap.MeshGateway.WatchedGateways = nil
		snap.MeshGateway.WatchedServices = nil
	case structs.ServiceKindIngressGateway:
		snap.IngressGateway.WatchedUpstreams = nil
		snap.IngressGateway.WatchedGateways = nil
		snap.IngressGateway.WatchedDiscoveryChains = nil
		snap.IngressGateway.LeafCertWatchCancel = nil
	}

	return snap, nil
}

func (s *ConfigSnapshot) Leaf() *structs.IssuedCert {
	switch s.Kind {
	case structs.ServiceKindConnectProxy:
		return s.ConnectProxy.Leaf
	case structs.ServiceKindIngressGateway:
		return s.IngressGateway.Leaf
	default:
		return nil
	}
}<|MERGE_RESOLUTION|>--- conflicted
+++ resolved
@@ -366,12 +366,6 @@
 	// leaf cert watch with different parameters.
 	LeafCertWatchCancel context.CancelFunc
 
-	// Upstreams is a list of upstreams this ingress gateway should serve traffic
-	// to. This is constructed from the ingress-gateway config entry, and uses
-	// the GatewayServices RPC to retrieve them.
-	Upstreams map[IngressListenerKey]structs.Upstreams
-
-<<<<<<< HEAD
 	TracingStrategy   string
 	TracingPercentage float64
 
@@ -380,14 +374,18 @@
 	// changed. Ingress gateways need this because discovery chain watches are
 	// added and removed through the lifecycle of single proxycfg.state instance.
 	WatchedDiscoveryChains map[string]context.CancelFunc
-=======
+
+	// Upstreams is a list of upstreams this ingress gateway should serve traffic
+	// to. This is constructed from the ingress-gateway config entry, and uses
+	// the GatewayServices RPC to retrieve them.
+	Upstreams map[IngressListenerKey]structs.Upstreams
+
 	// UpstreamsSet is the unique set of UpstreamID the gateway routes to.
 	UpstreamsSet map[UpstreamID]struct{}
 
 	// Listeners is the original listener config from the ingress-gateway config
 	// entry to save us trying to pass fields through Upstreams
 	Listeners map[IngressListenerKey]structs.IngressListener
->>>>>>> 6689425b
 }
 
 func (c *configSnapshotIngressGateway) IsEmpty() bool {
