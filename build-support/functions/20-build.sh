function supported_osarch {
   # Arguments:
   #   $1 - osarch - example, linux/amd64
   #
   # Returns:
   #   0 - supported
   #   * - not supported
   local osarch="$1"
   for valid in $(go tool dist list)
   do
      if test "${osarch}" = "${valid}"
      then
         return 0
      fi
   done
   return 1
}

function refresh_docker_images {
   # Arguments:
   #   $1 - Path to top level Consul source
   #   $2 - Which make target to invoke (optional)
   #
   # Return:
   #   0 - success
   #   * - failure

   if ! test -d "$1"
   then
      err "ERROR: '$1' is not a directory. refresh_docker_images must be called with the path to the top level source as the first argument'"
      return 1
   fi

   local sdir="$1"
   local targets="$2"

   test -n "${targets}" || targets="docker-images"

   make -C "${sdir}" ${targets}
   return $?
}

function build_ui {
   # Arguments:
   #   $1 - Path to the top level Consul source
   #   $2 - The docker image to run the build within (optional)
   #   $3 - Version override
   #
   # Returns:
   #   0 - success
   #   * - error
   #
   # Notes:
   #   Use the GIT_COMMIT environment variable to pass off to the build
   #   Use the GIT_COMMIT_YEAR environment variable to pass off to the build

   if ! test -d "$1"
   then
      err "ERROR: '$1' is not a directory. build_ui must be called with the path to the top level source as the first argument'"
      return 1
   fi

   local image_name=${UI_BUILD_CONTAINER_DEFAULT}
   if test -n "$2"
   then
      image_name="$2"
   fi

   local sdir="$1"
   local ui_dir="${1}/ui"

   # parse the version
   version=$(parse_version "${sdir}")

   if test -n "$3"
   then
      version="$3"
   fi

   local commit_hash="${GIT_COMMIT}"
   if test -z "${commit_hash}"
   then
      commit_hash=$(git rev-parse --short HEAD)
   fi

   local commit_year="${GIT_COMMIT_YEAR}"
   if test -z "${commit_year}"
   then
      commit_year=$(git show -s --format=%cd --date=format:%Y HEAD)
   fi

   local logo_type="${CONSUL_BINARY_TYPE}"
   if test "$logo_type" != "oss"
   then
     logo_type="enterprise"
   fi

   # make sure we run within the ui dir
   pushd ${ui_dir} > /dev/null

   status "Creating the UI Build Container with image: ${image_name} and version '${version}'"
   local container_id=$(docker create -it -e "CONSUL_GIT_SHA=${commit_hash}" -e "CONSUL_COPYRIGHT_YEAR=${commit_year}" -e "CONSUL_VERSION=${version}" -e "CONSUL_BINARY_TYPE=${CONSUL_BINARY_TYPE}" ${image_name})
   local ret=$?
   if test $ret -eq 0
   then
      status "Copying the source from '${ui_dir}' to /consul-src within the container"
      (
         tar -c $(ls -A | grep -v "^(node_modules\|dist\|tmp)") | docker cp - ${container_id}:/consul-src &&
         status "Running build in container" && docker start -i ${container_id} &&
         rm -rf ${1}/ui/dist &&
         status "Copying back artifacts" && docker cp ${container_id}:/consul-src/packages/consul-ui/dist ${1}/ui/dist
      )
      ret=$?
      docker rm ${container_id} > /dev/null
   fi

   # Check the version is baked in correctly
   if test ${ret} -eq 0
   then
      local ui_vers=$(ui_version "${1}/ui/dist/index.html")
      if test "${version}" != "${ui_vers}"
      then
         err "ERROR: UI version mismatch. Expecting: '${version}' found '${ui_vers}'"
         ret=1
      fi
   fi

   # Check the logo is baked in correctly
   if test ${ret} -eq 0
   then
     local ui_logo_type=$(ui_logo_type "${1}/ui/dist/index.html")
     if test "${logo_type}" != "${ui_logo_type}"
     then
       err "ERROR: UI logo type mismatch. Expecting: '${logo_type}' found '${ui_logo_type}'"
       ret=1
     fi
   fi

   # Copy UI over ready to be packaged into the binary
   if test ${ret} -eq 0
   then
      rm -rf ${1}/pkg/web_ui
      mkdir -p ${1}/pkg
      cp -r ${1}/ui/dist ${1}/pkg/web_ui
   fi

   popd > /dev/null
   return $ret
}

function build_assetfs {
   # Arguments:
   #   $1 - Path to the top level Consul source
   #   $2 - The docker image to run the build within (optional)
   #
   # Returns:
   #   0 - success
   #   * - error
   #
   # Note:
   #   The GIT_COMMIT and GIT_DIRTY environment variables will be used if present

   if ! test -d "$1"
   then
      err "ERROR: '$1' is not a directory. build_assetfs must be called with the path to the top level source as the first argument'"
      return 1
   fi

   local sdir="$1"
   local image_name=${GO_BUILD_CONTAINER_DEFAULT}
   if test -n "$2"
   then
      image_name="$2"
   fi

   pushd ${sdir} > /dev/null
   status "Creating the Go Build Container with image: ${image_name}"
   local container_id=$(docker create -it -e GIT_COMMIT=${GIT_COMMIT} -e GIT_DIRTY=${GIT_DIRTY} ${image_name} make static-assets ASSETFS_PATH=bindata_assetfs.go)
   local ret=$?
   if test $ret -eq 0
   then
      status "Copying the sources from '${sdir}/(pkg/web_ui|GNUmakefile)' to /consul/pkg"
      (
         tar -c pkg/web_ui GNUmakefile | docker cp - ${container_id}:/consul &&
         status "Running build in container" && docker start -i ${container_id} &&
         status "Copying back artifacts" && docker cp ${container_id}:/consul/bindata_assetfs.go ${sdir}/agent/uiserver/bindata_assetfs.go
      )
      ret=$?
      docker rm ${container_id} > /dev/null
   fi
   popd >/dev/null
   return $ret
}

function build_consul_post {
   # Arguments
   #   $1 - Path to the top level Consul source
   #   $2 - Subdirectory under pkg/bin (Optional)
   #
   # Returns:
   #   0 - success
   #   * - error
   #
   # Notes:
   #   pkg/bin is where to place binary packages
   #   pkg.bin.new is where the just built binaries are located
   #   bin is where to place the local systems versions

   if ! test -d "$1"
   then
      err "ERROR: '$1' is not a directory. build_consul_post must be called with the path to the top level source as the first argument'"
      return 1
   fi

   local sdir="$1"

   local extra_dir_name="$2"
   local extra_dir=""

   if test -n "${extra_dir_name}"
   then
      extra_dir="${extra_dir_name}/"
   fi

   pushd "${sdir}" > /dev/null

   # recreate the pkg dir
   rm -r pkg/bin/${extra_dir}* 2> /dev/null
   mkdir -p pkg/bin/${extra_dir} 2> /dev/null

   # move all files in pkg.new into pkg
   cp -r pkg.bin.new/${extra_dir}* pkg/bin/${extra_dir}
   rm -r pkg.bin.new

   DEV_PLATFORM="./pkg/bin/${extra_dir}$(go env GOOS)_$(go env GOARCH)"
   for F in $(find ${DEV_PLATFORM} -mindepth 1 -maxdepth 1 -type f 2>/dev/null)
   do
      # recreate the bin dir
      rm -r bin/* 2> /dev/null
      mkdir -p bin 2> /dev/null

      cp ${F} bin/
      cp ${F} ${MAIN_GOPATH}/bin
   done

   popd > /dev/null

   return 0
}

function build_consul {
   # Arguments:
   #   $1 - Path to the top level Consul source
   #   $2 - Subdirectory to put binaries in under pkg/bin (optional - must specify if needing to specify the docker image)
   #   $3 - The docker image to run the build within (optional)
   #
   # Returns:
   #   0 - success
   #   * - error
   #
   # Note:
   #   The GOLDFLAGS and GOTAGS environment variables will be used if set
   #   If the CONSUL_DEV environment var is truthy only the local platform/architecture is built.
   #   If the XC_OS or the XC_ARCH environment vars are present then only those platforms/architectures
   #   will be built. Otherwise all supported platform/architectures are built

   if ! test -d "$1"
   then
      err "ERROR: '$1' is not a directory. build_consul must be called with the path to the top level source as the first argument'"
      return 1
   fi

   local sdir="$1"
   local extra_dir_name="$2"
   local extra_dir=""
   local image_name=${GO_BUILD_CONTAINER_DEFAULT}
   if test -n "$3"
   then
      image_name="$3"
   fi

   pushd ${sdir} > /dev/null
   if is_set "${CONSUL_DEV}"
   then
      if test -z "${XC_OS}"
      then
         XC_OS=$(go env GOOS)
      fi

      if test -z "${XC_ARCH}"
      then
         XC_ARCH=$(go env GOARCH)
      fi
   fi
   XC_OS=${XC_OS:-"solaris darwin freebsd linux windows"}
   XC_ARCH=${XC_ARCH:-"386 amd64 arm arm64"}

   if test -n "${extra_dir_name}"
   then
      extra_dir="${extra_dir_name}/"
   fi

   # figure out if the compiler supports modules
   local use_modules=0
   if go help modules >/dev/null 2>&1
   then
      use_modules=1
   elif test -n "${GO111MODULE}"
   then
      use_modules=1
   fi

   local volume_mount=
   if is_set "${use_modules}"
   then
      status "Ensuring Go modules are up to date"
      # ensure our go module cache is correct
      go_mod_assert || return 1
      # setup to bind mount our hosts module cache into the container
      volume_mount="--mount=type=bind,source=${MAIN_GOPATH}/pkg/mod,target=/go/pkg/mod"
   fi

   status "Creating the Go Build Container with image: ${image_name}"
   local container_id=$(docker create -it \
      ${volume_mount} \
      -e CGO_ENABLED=0 \
      -e GOLDFLAGS="${GOLDFLAGS}" \
      -e GOTAGS="${GOTAGS}" \
<<<<<<< HEAD
      ${image_name} make linux
=======
      ${image_name} make linux)
>>>>>>> 7b0548dd
   ret=$?

   if test $ret -eq 0
   then
      status "Copying the source from '${sdir}' to /consul"
      (
         tar -c $(ls | grep -v "^(ui\|website\|bin\|pkg\|.git)") | docker cp - ${container_id}:/consul &&
         status "Running build in container" &&
         docker start -i ${container_id} &&
         status "Copying back artifacts" &&
         docker cp ${container_id}:/consul/pkg/bin pkg.bin.new
      )
      ret=$?
      docker rm ${container_id} > /dev/null

      if test $ret -eq 0
      then
         build_consul_post "${sdir}" "${extra_dir_name}"
         ret=$?
      else
         rm -r pkg.bin.new 2> /dev/null
      fi
   fi
   popd > /dev/null
   return $ret
}<|MERGE_RESOLUTION|>--- conflicted
+++ resolved
@@ -326,11 +326,7 @@
       -e CGO_ENABLED=0 \
       -e GOLDFLAGS="${GOLDFLAGS}" \
       -e GOTAGS="${GOTAGS}" \
-<<<<<<< HEAD
-      ${image_name} make linux
-=======
       ${image_name} make linux)
->>>>>>> 7b0548dd
    ret=$?
 
    if test $ret -eq 0
