--- conflicted
+++ resolved
@@ -56,19 +56,8 @@
 
 Configuration entries outside of Kubernetes should be managed with the Consul
 [CLI](/commands/config) or [API](/api/config). Additionally, as a
-convenience for initial cluster bootstrapping, configuration entries can be
-<<<<<<< HEAD
-<<<<<<< HEAD
-specified in the Consul servers agent's
-[configuration files](/docs/agent/options#config_entries_bootstrap)
-=======
-specified in all of the Consul servers's
+convenience for initial cluster bootstrapping, configuration entries can be specified in all of the Consul servers's
 [configuration files](/docs/agent/config/config-files#config_entries_bootstrap)
->>>>>>> cd907b75cebdefe62a30986e0cdc7bd528c52159
-=======
-specified in all of the Consul servers's
-[configuration files](/docs/agent/config/config-files#config_entries_bootstrap)
->>>>>>> cd907b75
 
 ### Managing Configuration Entries with the CLI
 
