---
layout: docs
page_title: Consul API Gateway Install
description:  >-
  Installing Consul API Gateway
---

# Installing Consul API Gateway

This topic describes how to use the Consul API Gateway add-on module. It includes instructions for installation and configuration.

## Requirements

Verify that your environment meets the following requirements prior to using Consul API Gateway.

### Datacenter Requirements

Your datacenter must meet the following requirements prior to configuring the Consul API Gateway:

- Kubernetes 1.21+
- Kubernetes 1.24 is not supported at this time.
- `kubectl` 1.21+
- Consul 1.11.2+
- HashiCorp Consul Helm chart 0.45.0+
- Consul Service Mesh must be deployed on the Kubernetes cluster that API Gateway is deployed on.
- Envoy:  Envoy proxy support is determined by the Consul version deployed. Refer to [Envoy Integration](/docs/connect/proxies/envoy) for details.

### TCP Port Requirements

The following table describes the TCP port requirements for each component of the API Gateway.

| Port | Description | Component |
| ---- | ----------- | --------- |
| 9090 | Secret discovery service (SDS) | Gateway controller pod <br/> Gateway instance pod |
| 20000 | Kubernetes readiness probe | Gateway instance pod |
| Configurable | Port for scraping Prometheus metrics. Disabled by default. | Gateway controller pod |

## Consul Server Deployments

- Consul Editions supported: OSS and Enterprise
- Supported Consul Server deployment types:
- Self-Managed
- HCP Consul

## Deployment Environments

Consul API Gateway can be deployed in the following Kubernetes-based environments:

- Generic Kubernetes
- AWS Elastic Kubernetes Service (EKS)
- Google Kubernetes Engine (GKE)
- Azure Kubernetes Service (AKS)

## Kubernetes Gateway API Specification - Supported Versions

See the Release Notes for the version of Consul API Gateway being used.

## Resource Allocations

The following resources are allocated for each component of the API Gateway.

### Gateway Controller Pod

- **CPU**: None. Either the namespace or cluster default is allocated, depending on the Kubernetes cluster configuration.
- **Memory**: None. Either the the namespace or cluster default is allocated, depending on the Kubernetes cluster configuration.

### Gateway Instance Pod

- **CPU**: None. Either the namespace or cluster default is allocated, depending on the Kubernetes cluster configuration.
- **Memory**: None. Either the namespace or cluster default is allocated, depending on the Kubernetes cluster configuration.


## Installation

-> **Version reference convention:** Replace `VERSION` in command and configuration examples with the Consul API Gateway version you are installing, such as `0.3.0`. In some instances, `VERSION` is prepended with a lowercase _v_. This indicates that you must include the `v` as is part of the version, for example `v0.3.0`.

1. Issue the following command to install the CRDs:

   ```shell-session
   $ kubectl apply --kustomize="github.com/hashicorp/consul-api-gateway/config/crd?ref=vVERSION"
   ```

1. Create a `values.yaml` file for your Consul API Gateway deployment. Copy the content below into the `values.yaml` file. The `values.yaml` will be used by the Consul Helm chart. Available versions of the [Consul](https://hub.docker.com/r/hashicorp/consul/tags) and [Consul API Gateway](https://hub.docker.com/r/hashicorp/consul-api-gateway/tags) Docker images can be found on DockerHub, with additional context on version compatibility published in [GitHub releases](https://github.com/hashicorp/consul-api-gateway/releases). See [Helm Chart Configuration - apiGateway](https://www.consul.io/docs/k8s/helm#apigateway) for more available options on how to configure your Consul API Gateway deployment via the Helm chart.

   <CodeBlockConfig hideClipboard filename="values.yaml">

   ```yaml
   global:
     name: consul
   connectInject:
     enabled: true
   controller:
     enabled: true
   apiGateway:
     enabled: true
     image: hashicorp/consul-api-gateway:VERSION
   ```

   </CodeBlockConfig>

1. Install Consul API Gateway using the standard Consul Helm chart and specify the custom values file. Available versions of the [Consul Helm chart](https://github.com/hashicorp/consul-k8s/releases) can be found in GitHub releases.

   ```shell-session
   $ helm install consul hashicorp/consul --version 0.45.0 --values values.yaml --create-namespace --namespace consul
   ```

<<<<<<< HEAD
=======
## Usage

1. Verify that the [requirements](#requirements) have been met.
1. Verify that the Consul API Gateway CRDs and controller have been installed and applied (see [Installation](#installation)).
1. Configure the artifacts described below in [Configuration](#configuration).

   <CodeBlockConfig hideClipboard filename="values.yaml">

   ```yaml
   apiGateway:
     managedGatewayClass:
       enabled: true
   ```

   </CodeBlockConfig>

1. Issue the `kubectl apply` command to implement the configurations, e.g.:

   ```shell-session
   $ kubectl apply -f gateway.yaml routes.yaml
   ```

<!--- Commented out per https://github.com/hashicorp/consul/pull/11951/files#r791204596

### Using the Consul API Gateway Binary

You can download the Consul API Gateway binary and use it to manually start the control plane server.

1. Download the binary from the [Consul API Gateway repository](https://github.com/hashicorp/consul-api-gateway).
1. Navigate to the `consul-api-gateway-main` directory and build the binary:

```shell-session
$ go build
```

1.  (Optional) Copy the binary to the execution path, e.g.:

```shell-session
$ cp consul-api-gateway /usr/bin
```

1.  Use the `server` command to interact with the Consul API Gateway binary:

```shell-session
$ ./consul-api-gateway server <options>
```

The following options are supported:

| Option                 | Description                                                                                                                                                                           | Required | Default                                                                 |
| ---------------------- | ------------------------------------------------------------------------------------------------------------------------------------------------------------------------------------- | -------- | ----------------------------------------------------------------------- |
| `-ca-file`             | String value that specifies the path to the CA for the Consul server.                                                                                                                 | Required | none                                                                    |
| `-ca-secret`           | String value that specifies the CA secret for the Consul server.                                                                                                                      | Required | none                                                                    |
| `-ca-secret-namespace` | String value that specifies the CA secret namespace for the Consul server.                                                                                                            | Required | none                                                                    |
| `-k8-context`          | String value that specifies the Kubernetes context to use when starting the Consul server.                                                                                            | Optional | current context                                                         |
| `-k8-namespace`        | String value that specifies the Kubernetes namespace to use when starting the Consul server.                                                                                          | Optional | `default`                                                               |
| `-log-json`            | Boolean value that enables or disables JSON format for the log output.                                                                                                                | Required | `false`                                                                 |
| `-log-level`           | String value that specifies the logging level. The following values are supported: <br/>- `trace` (highest level of detail) <br/>- `debug` <br/>- `info` <br/>- `warn` <br/>- `error` | Optional | `info`                                                                  |
| `-metrics-port`        | Integer value that specifies the port number for collecting metrics.                                                                                                                  | Optional | none                                                                    |
| `-pprof`               | Integer value that specifies the Go pprof port number for collecting metrics.                                                                                                         | Optional | none                                                                    |
| `-sds-server-host`     | String value that specifies the host server for the secret discovery service (SDS).                                                                                                   | Optional | `consul-api-gateway-controller.default.`<br/>`svc.cluster.`<br/>`local` |
| `-sds-server-host`     | Integer value that specifies the port number for the secret discovery service (SDS).                                                                                                  | Optional | `9090`                                                                  |

You can also issue the `version` command to print the Consul API Gateway version to the console:

```shell-session
$ ./consul-api-gateway version
consul-api-gateway 0.1.0
```
--->

## Configuration

Configure the following artifacts to facilitate ingress into your Consul service mesh:

- [GatewayClassConfig](#gatewayclassconfig): Describes additional Consul API Gateway-related configuration parameters for the `GatewayClass` resource.
- [GatewayClass](#gatewayclass): Defines a class of gateway resources that you can use as a template for creating gateways.
- [Gateway](#gateway): Defines the main infrastructure resource that links API gateway components. It specifies the name of the `GatewayClass` and one or more `listeners` (see [Listeners](#listeners)), which specify the logical endpoints bound to the gateway's addresses.
- [Routes](#routes): Specifies the path from the client to the listener.

-> **Note:** Add the following `managedGatewayClass` configuration to the `values.yaml` Helm configuration to enable the `GatewayClassConfig` and `GatewayClass` to be created automatically. The gateway, listeners, and routes will need to be configured manually. When `managedGatewayClass` is enabled, the [`serviceType`](/docs/k8s/helm#v-apigateway-managedgatewayclass-servicetype) for a managed `GatewayClass` will also default to `LoadBalancer`, which is appropriate for most deployments to managed Kubernetes cloud offerings (i.e., EKS, GKE, AKS). Other deployments, such as to a [kind](https://kind.sigs.k8s.io/) cluster, may require specifying `NodePort` or `ClusterIP`, instead.

### GatewayClassConfig

The `GatewayClassConfig` object describes Consul API Gateway-related configuration parameters for the [`GatewayClass`](#gatewayclass).

Add the `kind: GatewayClassConfig` option to the gateway values file to declare a gateway class.
The following example creates a gateway class configuration called `test-gateway-class-config`:

<CodeBlockConfig filename="gateway.yaml">

```yaml
apiVersion: api-gateway.consul.hashicorp.com/v1alpha1
kind: GatewayClassConfig
metadata:
  name: test-gateway-class-config
spec:
  useHostPorts: true
  logLevel: 'trace'
  consul:
    scheme: 'https'
    ports:
      http: 8501
      grpc: 8502
```

</CodeBlockConfig>

The following table describes the allowed parameters for the `spec` array:

| Parameter  | Description | Type | Default |
| ---        | ---         | ---- | ------- |
| `consul.address`                  | Specifies the address of the Consul server to communicate with in the gateway pod. If unspecified, the pod will attempt to use a local agent on the host on which the pod is running.                                                                                                                                                                                               | String  | N/A                                              |
| `consul.authentication.account`   | Specifies the Kubernetes service account to use for authentication.                                                                                                                                                                                                                                                                                                                 | String  | N/A                                              |
| `consul.authentication.managed`   | Set to `true` to enable deployments to run with managed service accounts created by the gateway controller. The `consul.authentication.account` field is ignored when this option is enabled.                                                                                                                                                                                       | Boolean | `false`                                          |
| `consul.authentication.method`    | Specifies the Consul auth method used for initial authentication by Consul API Gateway.                                                                                                                                                                                                                                                                                             | String  | N/A                                              |
| `consul.authentication.namespace` | Specifies the Consul namespace to use for authentication.                                                                                                                                                                                                                                                                                                                           | String  | N/A                                              |
| `consul.ports.grpc`               | Specifies the gRPC port for Consul's xDS server.                                                                                                                                                                                                                                                                                                                                    | Integer | `8502`                                           |
| `consul.ports.http`               | Specifies the port for Consul's HTTP server.                                                                                                                                                                                                                                                                                                                                        | Integer | `8500`                                           |
| `consul.scheme`                   | Specifies the scheme to use for connecting to Consul. The supported values are `"http"` and `"https"`.                                                                                                                                                                                                                                                                              | String  | `"http"`                                         |
| `copyAnnotations.service`         | List of annotations to copy to the gateway service.                                                                                                                                                                                                                                                                                                                                 | Array   | `["external-dns.alpha.kubernetes.io/hostname"]`  |
| `deployment.defaultInstances`     | Specifies the number of instances to deploy by default for each gateway.                                                                                                                                                                                                                                                                                                            | Integer  | 1                                               |
| `deployment.maxInstances`         | Specifies the maximum allowed number of instances per gateway.                                                                                                                                                                                                                                                                                                                      | Integer  | 8                                               |
| `deployment.minInstances`         | Specifies the minimum allowed number of instances per gateway.                                                                                                                                                                                                                                                                                                                      | Integer  | 1                                               |
| `image.consulAPIGateway`          | The image to use for consul-api-gateway. View available image tags on [DockerHub](https://hub.docker.com/r/hashicorp/consul-api-gateway/tags).                                                                                                                                                                                                                                      | String  | `"hashicorp/consul-api-gateway:RELEASE_VERSION"` |
| `image.envoy`                     | Specifies the container image to use for Envoy. View available image tags on [DockerHub](https://hub.docker.com/r/envoyproxy/envoy/tags).                                                                                                                                                                                                                                           | String  | `"envoyproxy/envoy:RELEASE_VERSION"`             |
| `logLevel`                        | Specifies the error reporting level for logs. You can specify the following values: `error`, `warning`, `info`, `debug`, `trace`.                                                                                                                                                                                                                                                   | String  | `"info"`                                         |
| `nodeSelector`                    | Specifies a set of parameters that constrain the nodes on which the pod can run. Defining nodes with the `nodeSelector` enables the pod to fit on a node. The selector must match a node's labels for the pod to be scheduled on that node. Refer to the [Kubernetes documentation](https://kubernetes.io/docs/concepts/configuration/assign-pod-node/) for additional information. | Object  | N/A                                              |
| `serviceType`                     | Specifies the ingress methods for a service. The following values are supported: <br/>`ClusterIP` <br/>`NodePort` <br/>`LoadBalancer`.                                                                                                                                                                                                                                              | String  | N/A                                              |
| `useHostPorts`                    | If set to `true`, then the Envoy container ports are mapped to host ports.                                                                                                                                                                                                                                                                                                          | Boolean | `false`                                          |

Refer to the [Consul API Gateway repository](https://github.com/hashicorp/consul-api-gateway/blob/main/config/crd/bases/api-gateway.consul.hashicorp.com_gatewayclassconfigs.yaml) for the complete specification.

### GatewayClass

The `GatewayClass` resource is used as a template for creating `Gateway` resources.
The specification includes the name of the controller (`controllerName`) and an API object containing controller-specific configuration resources within the cluster (`parametersRef`).
The value of the `controllerName` field must be set to `hashicorp.com/consul-api-gateway-controller`.

When gateways are created from a `GatewayClass`, they use the parameters specified in the `GatewayClass` at the time of instantiation.

Add the `kind: GatewayClass` option to the the gateway values file to declare a gateway class.
The following example creates a gateway class called `test-gateway-class`:

<CodeBlockConfig filename="gateway.yaml">

```yaml
apiVersion: gateway.networking.k8s.io/v1alpha2
kind: GatewayClass
metadata:
  name: test-gateway-class
spec:
  controllerName: 'hashicorp.com/consul-api-gateway-controller'
  parametersRef:
    group: api-gateway.consul.hashicorp.com
    kind: GatewayClassConfig
    name: test-gateway-class-config
```

</CodeBlockConfig>

Refer to the [Kubernetes Gateway API documentation](https://gateway-api.sigs.k8s.io/v1alpha2/references/spec/#gateway.networking.k8s.io/v1alpha2.GatewayClass) for details about configuring gateway classes.

### Gateway

The gateway configuration is the main infrastructure resource that links API gateway components. It specifies the name of the `GatewayClass` and one or more `listeners`.

Add the `kind: Gateway` option to the configuration file to declare a gateway.
The following example creates a gateway called `example-gateway`.
The gateway is based on the `test-gateway-class` and includes a listener called `https` (see [Listeners](#listeners) for details about the `listener` configuration).

<CodeBlockConfig filename="gateway.yaml">

```yaml
apiVersion: gateway.networking.k8s.io/v1alpha2
kind: Gateway
metadata:
  name: example-gateway
  annotations:
    'external-dns.alpha.kubernetes.io/hostname': DNS_HOSTNAME
spec:
  gatewayClassName: test-gateway-class
  listeners:
    - protocol: HTTPS
      hostname: DNS_HOSTNAME
      port: 443
      name: https
      allowedRoutes:
        namespaces:
          from: Same
      tls:
        certificateRefs:
          - name: gateway-production-certificate
```

</CodeBlockConfig>

If you configure a listener's `certificateRefs` to reference a secret in a different namespace, you must also create a [ReferencePolicy](https://gateway-api.sigs.k8s.io/v1alpha2/references/spec/#gateway.networking.k8s.io/v1alpha2.ReferencePolicy) in the same namespace as the secret. The `ReferencePolicy` grants the listener the permission to read the secret.

The following example creates a `Gateway` named `example-gateway` in `gateway-namespace`. This `Gateway` has a `certificateRef` in `secret-namespace`.
The listener can use the certificate because `reference-policy` in `secret-namespace` is configured to allow `Gateways` in `gateway-namespace` to reference `Secrets` in `secret-namespace`.

<CodeBlockConfig filename="gateway_with_referencepolicy.yaml">

```yaml
apiVersion: gateway.networking.k8s.io/v1alpha2
kind: Gateway
metadata:
  name: example-gateway
  namespace: gateway-namespace
  annotations:
    'external-dns.alpha.kubernetes.io/hostname': DNS_HOSTNAME
spec:
  gatewayClassName: test-gateway-class
  listeners:
    - protocol: HTTPS
      hostname: DNS_HOSTNAME
      port: 443
      name: https
      allowedRoutes:
        namespaces:
          from: Same
      tls:
        certificateRefs:
          - name: gateway-production-certificate
            namespace: secret-namespace
---

apiVersion: gateway.networking.k8s.io/v1alpha2
kind: ReferencePolicy
metadata:
  name: reference-policy
  namespace: secret-namespace
spec:
  from:
    - group: gateway.networking.k8s.io
      kind: Gateway
      namespace: gateway-namespace
  to:
    - group: ""
      kind: Secret
      name: gateway-production-certificate
```

</CodeBlockConfig>

Refer to the [Kubernetes Gateway API documentation](https://gateway-api.sigs.k8s.io/v1alpha2/references/spec/#gateway.networking.k8s.io/v1alpha2.Gateway) for further details about configuring gateways.

#### Listeners

Listeners are the logical endpoints bound to the gateway's addresses.
Add the `listener` object to the `gateway` configuration and specify the following properties to define a listener:

| Parameter                       | Description                                                                                                                                                                                                                                                                                                                                                                                                                                                                                                                                                                                                                                                                                                                                  | Type    | Default         |
| ------------------------------- | -------------------------------------------------------------------------------------------------------------------------------------------------------------------------------------------------------------------------------------------------------------------------------------------------------------------------------------------------------------------------------------------------------------------------------------------------------------------------------------------------------------------------------------------------------------------------------------------------------------------------------------------------------------------------------------------------------------------------------------------- | ------- | --------------- |
| `hostname`                      | Specifies the virtual hostname to match for protocol types.                                                                                                                                                                                                                                                                                                                                                                                                                                                                                                                                                                                                                                                                                  | String  | none            |
| `port`                          | Specifies the network port number.                                                                                                                                                                                                                                                                                                                                                                                                                                                                                                                                                                                                                                                                                                           | Integer | none            |
| `protocol`                      | Specifies the network protocol expected by the listener.                                                                                                                                                                                                                                                                                                                                                                                                                                                                                                                                                                                                                                                                                     | String  | `http`          |
| `tls`                           | Collection of parameters that specify TLS options for the listener. Refer to the [`GatewayTLSConfig`](https://gateway-api.sigs.k8s.io/v1alpha2/references/spec/#gateway.networking.k8s.io/v1alpha2.GatewayTLSConfig) documentation for additional information about configuring TLS.                                                                                                                                                                                                                                                                                                                                                                                                                                                         | Object  | N/A             |
| `tls.mode`                      | Specifies a mode for operating Consul API Gateway listeners over TLS. <br/>You can only specify the `Terminate` mode, which configures the TLS session between the downstream client and the gateway to terminate at the gateway. <br/>Refer to the [`TLSModeType` documentation](https://gateway-api.sigs.k8s.io/v1alpha2/references/spec/#gateway.networking.k8s.io/v1alpha2.TLSModeType) for additional information.                                                                                                                                                                                                                                                                                                                      | String  | `Terminate`     |
| `tls.certificateRefs`           | Specifies the name of secret object used for Envoy SDS (Secret Discovery Service) to support terminating TLS. Refer to the [`[]*SecretObjectReference` documentation](https://gateway-api.sigs.k8s.io/v1alpha2/references/spec/#gateway.networking.k8s.io/v1alpha2.SecretObjectReference) for additional information.                                                                                                                                                                                                                                                                                                                                                                                                                        | String  | N/A             |
| `tls.options`                   | Specifies key/value pairs to enable extended TLS configuration specific to an implementation.                                                                                                                                                                                                                                                                                                                                                                                                                                                                                                                                                                                                                                                | Object  | N/A             |
| `tls.options.tls_min_version`   | Specifies the minimum TLS version supported for the listener. The following values are supported: `TLS_AUTO`, `TLSv1_0`, `TLSv1_1`, `TLSv1_2`, `TLSv1_3`.                                                                                                                                                                                                                                                                                                                                                                                                                                                                                                                                                                                    | String  | `TLS 1.2`       |
| `tls.options.tls_max_version`   | Specifies the maximum TLS version supported for the listener. The specified version must be greater than or equal to `TLSMinVersion`. The following values are supported: `TLS_AUTO`, `TLSv1_0`, `TLSv1_1`, `TLSv1_2`, `TLSv1_3`.                                                                                                                                                                                                                                                                                                                                                                                                                                                                                                            | String  | `TLS 1.3`       |
| `tls.options.tls_cipher_suites` | Specifies the list of TLS cipher suites to support when negotiating connections using TLS 1.2 or earlier. <br/>If unspecified, a [more secure set of cipher suites](https://github.com/hashicorp/consul-api-gateway/blob/main/internal/common/tls.go#L3-L10) than Envoy's current [default server cipher list](https://www.envoyproxy.io/docs/envoy/latest/api-v3/extensions/transport_sockets/tls/v3/common.proto#envoy-v3-api-field-extensions-transport-sockets-tls-v3-tlsparameters-cipher-suites) will be used. <br/>The full list of supported cipher suites can seen in [`internal/common/tls.go`](https://github.com/hashicorp/consul-api-gateway/blob/main/internal/common/tls.go) and is dependent on underlying support in Envoy. | String  | See description |

Refer to the [Kubernetes Gateway API documentation](https://gateway-api.sigs.k8s.io/v1alpha2/references/spec/#gateway.networking.k8s.io/v1alpha2.Listener) for details about configuring listeners.

#### Scaling

You can scale a logical gateway object to multiple instances with the [`kubectl scale`](https://kubernetes.io/docs/concepts/workloads/controllers/deployment/#scaling-a-deployment) command. The object scales according to the bounds set in `GatewayClassConfig`.

```shell-session
$ kubectl get deployment --selector api-gateway.consul.hashicorp.com/name=example-gateway
NAME              READY   UP-TO-DATE   AVAILABLE
example-gateway   1/1     1            1
```
```shell-session
$ kubectl scale deployment/example-gateway --replicas=3
deployment.apps/example-gateway scaled
```
```shell-session
$ kubectl get deployment --selector api-gateway.consul.hashicorp.com/name=example-gateway
NAME              READY   UP-TO-DATE   AVAILABLE
example-gateway   3/3     3            3
```

### Route

Routes are independent configuration objects that are associated with specific listeners.

Declare a route with either `kind: HTTPRoute` or `kind: TCPRoute` and configure the route parameters in the `spec` block.
Refer to the Kubernetes Gateway API documentation for each object type for details:

- [HTTPRoute](https://gateway-api.sigs.k8s.io/v1alpha2/references/spec/#gateway.networking.k8s.io/v1alpha2.HTTPRoute)
- [TCPRoute](https://gateway-api.sigs.k8s.io/v1alpha2/references/spec/#gateway.networking.k8s.io/v1alpha2.TCPRoute)

The following example creates a route named `example-route` associated with a listener defined in `example-gateway`.

<CodeBlockConfig filename="routes.yaml">

```yaml
apiVersion: gateway.networking.k8s.io/v1alpha2
kind: HTTPRoute
metadata:
  name: example-route
spec:
  parentRefs:
    - name: example-gateway
  rules:
    - backendRefs:
        - kind: Service
          name: echo
          port: 8080
```

</CodeBlockConfig>

To create a route for a `backendRef` in a different namespace, you must also
create a [ReferencePolicy](https://gateway-api.sigs.k8s.io/v1alpha2/references/spec/#gateway.networking.k8s.io/v1alpha2.ReferencePolicy).

The following example creates a route named `example-route` in namespace `gateway-namespace`. This route has a `backendRef` in namespace `service-namespace`. Traffic is allowed because the `ReferencePolicy`, named `reference-policy` in namespace `service-namespace`, allows traffic from `HTTPRoutes` in `gateway-namespace` to `Services` in `service-namespace`.

<CodeBlockConfig filename="route_with_referencepolicy.yaml">

```yaml
apiVersion: gateway.networking.k8s.io/v1alpha2
kind: HTTPRoute
metadata:
  name: example-route
  namespace: gateway-namespace
spec:
  parentRefs:
    - name: example-gateway
  rules:
    - backendRefs:
        - kind: Service
          name: echo
          namespace: service-namespace
          port: 8080
---

apiVersion: gateway.networking.k8s.io/v1alpha2
kind: ReferencePolicy
metadata:
  name: reference-policy
  namespace: service-namespace
spec:
  from:
    - group: gateway.networking.k8s.io
      kind: HTTPRoute
      namespace: gateway-namespace
  to:
    - group: ""
      kind: Service
      name: echo
```

</CodeBlockConfig>

### MeshService

The `MeshService` configuration holds a reference to an externally-managed Consul service mesh service and can be used as a `backendRef` for a [`Route`](#route).

| Parameter                       | Description                                                                                                                                                                                                                                                                                                                                                                                                                                                                                                                                                                                                                                                                                                                                  | Type    | Default         |
| ------------------------------- | -------------------------------------------------------------------------------------------------------------------------------------------------------------------------------------------------------------------------------------------------------------------------------------------------------------------------------------------------------------------------------------------------------------------------------------------------------------------------------------------------------------------------------------------------------------------------------------------------------------------------------------------------------------------------------------------------------------------------------------------- | ------- | --------------- |
| `name`                      | Specifies the service name for a Consul service. It is assumed this service will exist in either the `consulDestinationNamespace` or mirrored Consul namespace from where this custom resource is defined, depending on the Helm configuration.

Refer to the [Consul API Gateway repository](https://github.com/hashicorp/consul-api-gateway/blob/main/config/crd/bases/api-gateway.consul.hashicorp.com_meshservices.yaml) for the complete specification.
>>>>>>> 2a945fac

<!--
    ****** KEEP ALL PAGE CONTENT ABOVE THIS LINE *******
    Only Reference style links should be added below this comment
--->
[rel-notes]: /docs/release-notes<|MERGE_RESOLUTION|>--- conflicted
+++ resolved
@@ -104,379 +104,6 @@
    $ helm install consul hashicorp/consul --version 0.45.0 --values values.yaml --create-namespace --namespace consul
    ```
 
-<<<<<<< HEAD
-=======
-## Usage
-
-1. Verify that the [requirements](#requirements) have been met.
-1. Verify that the Consul API Gateway CRDs and controller have been installed and applied (see [Installation](#installation)).
-1. Configure the artifacts described below in [Configuration](#configuration).
-
-   <CodeBlockConfig hideClipboard filename="values.yaml">
-
-   ```yaml
-   apiGateway:
-     managedGatewayClass:
-       enabled: true
-   ```
-
-   </CodeBlockConfig>
-
-1. Issue the `kubectl apply` command to implement the configurations, e.g.:
-
-   ```shell-session
-   $ kubectl apply -f gateway.yaml routes.yaml
-   ```
-
-<!--- Commented out per https://github.com/hashicorp/consul/pull/11951/files#r791204596
-
-### Using the Consul API Gateway Binary
-
-You can download the Consul API Gateway binary and use it to manually start the control plane server.
-
-1. Download the binary from the [Consul API Gateway repository](https://github.com/hashicorp/consul-api-gateway).
-1. Navigate to the `consul-api-gateway-main` directory and build the binary:
-
-```shell-session
-$ go build
-```
-
-1.  (Optional) Copy the binary to the execution path, e.g.:
-
-```shell-session
-$ cp consul-api-gateway /usr/bin
-```
-
-1.  Use the `server` command to interact with the Consul API Gateway binary:
-
-```shell-session
-$ ./consul-api-gateway server <options>
-```
-
-The following options are supported:
-
-| Option                 | Description                                                                                                                                                                           | Required | Default                                                                 |
-| ---------------------- | ------------------------------------------------------------------------------------------------------------------------------------------------------------------------------------- | -------- | ----------------------------------------------------------------------- |
-| `-ca-file`             | String value that specifies the path to the CA for the Consul server.                                                                                                                 | Required | none                                                                    |
-| `-ca-secret`           | String value that specifies the CA secret for the Consul server.                                                                                                                      | Required | none                                                                    |
-| `-ca-secret-namespace` | String value that specifies the CA secret namespace for the Consul server.                                                                                                            | Required | none                                                                    |
-| `-k8-context`          | String value that specifies the Kubernetes context to use when starting the Consul server.                                                                                            | Optional | current context                                                         |
-| `-k8-namespace`        | String value that specifies the Kubernetes namespace to use when starting the Consul server.                                                                                          | Optional | `default`                                                               |
-| `-log-json`            | Boolean value that enables or disables JSON format for the log output.                                                                                                                | Required | `false`                                                                 |
-| `-log-level`           | String value that specifies the logging level. The following values are supported: <br/>- `trace` (highest level of detail) <br/>- `debug` <br/>- `info` <br/>- `warn` <br/>- `error` | Optional | `info`                                                                  |
-| `-metrics-port`        | Integer value that specifies the port number for collecting metrics.                                                                                                                  | Optional | none                                                                    |
-| `-pprof`               | Integer value that specifies the Go pprof port number for collecting metrics.                                                                                                         | Optional | none                                                                    |
-| `-sds-server-host`     | String value that specifies the host server for the secret discovery service (SDS).                                                                                                   | Optional | `consul-api-gateway-controller.default.`<br/>`svc.cluster.`<br/>`local` |
-| `-sds-server-host`     | Integer value that specifies the port number for the secret discovery service (SDS).                                                                                                  | Optional | `9090`                                                                  |
-
-You can also issue the `version` command to print the Consul API Gateway version to the console:
-
-```shell-session
-$ ./consul-api-gateway version
-consul-api-gateway 0.1.0
-```
---->
-
-## Configuration
-
-Configure the following artifacts to facilitate ingress into your Consul service mesh:
-
-- [GatewayClassConfig](#gatewayclassconfig): Describes additional Consul API Gateway-related configuration parameters for the `GatewayClass` resource.
-- [GatewayClass](#gatewayclass): Defines a class of gateway resources that you can use as a template for creating gateways.
-- [Gateway](#gateway): Defines the main infrastructure resource that links API gateway components. It specifies the name of the `GatewayClass` and one or more `listeners` (see [Listeners](#listeners)), which specify the logical endpoints bound to the gateway's addresses.
-- [Routes](#routes): Specifies the path from the client to the listener.
-
--> **Note:** Add the following `managedGatewayClass` configuration to the `values.yaml` Helm configuration to enable the `GatewayClassConfig` and `GatewayClass` to be created automatically. The gateway, listeners, and routes will need to be configured manually. When `managedGatewayClass` is enabled, the [`serviceType`](/docs/k8s/helm#v-apigateway-managedgatewayclass-servicetype) for a managed `GatewayClass` will also default to `LoadBalancer`, which is appropriate for most deployments to managed Kubernetes cloud offerings (i.e., EKS, GKE, AKS). Other deployments, such as to a [kind](https://kind.sigs.k8s.io/) cluster, may require specifying `NodePort` or `ClusterIP`, instead.
-
-### GatewayClassConfig
-
-The `GatewayClassConfig` object describes Consul API Gateway-related configuration parameters for the [`GatewayClass`](#gatewayclass).
-
-Add the `kind: GatewayClassConfig` option to the gateway values file to declare a gateway class.
-The following example creates a gateway class configuration called `test-gateway-class-config`:
-
-<CodeBlockConfig filename="gateway.yaml">
-
-```yaml
-apiVersion: api-gateway.consul.hashicorp.com/v1alpha1
-kind: GatewayClassConfig
-metadata:
-  name: test-gateway-class-config
-spec:
-  useHostPorts: true
-  logLevel: 'trace'
-  consul:
-    scheme: 'https'
-    ports:
-      http: 8501
-      grpc: 8502
-```
-
-</CodeBlockConfig>
-
-The following table describes the allowed parameters for the `spec` array:
-
-| Parameter  | Description | Type | Default |
-| ---        | ---         | ---- | ------- |
-| `consul.address`                  | Specifies the address of the Consul server to communicate with in the gateway pod. If unspecified, the pod will attempt to use a local agent on the host on which the pod is running.                                                                                                                                                                                               | String  | N/A                                              |
-| `consul.authentication.account`   | Specifies the Kubernetes service account to use for authentication.                                                                                                                                                                                                                                                                                                                 | String  | N/A                                              |
-| `consul.authentication.managed`   | Set to `true` to enable deployments to run with managed service accounts created by the gateway controller. The `consul.authentication.account` field is ignored when this option is enabled.                                                                                                                                                                                       | Boolean | `false`                                          |
-| `consul.authentication.method`    | Specifies the Consul auth method used for initial authentication by Consul API Gateway.                                                                                                                                                                                                                                                                                             | String  | N/A                                              |
-| `consul.authentication.namespace` | Specifies the Consul namespace to use for authentication.                                                                                                                                                                                                                                                                                                                           | String  | N/A                                              |
-| `consul.ports.grpc`               | Specifies the gRPC port for Consul's xDS server.                                                                                                                                                                                                                                                                                                                                    | Integer | `8502`                                           |
-| `consul.ports.http`               | Specifies the port for Consul's HTTP server.                                                                                                                                                                                                                                                                                                                                        | Integer | `8500`                                           |
-| `consul.scheme`                   | Specifies the scheme to use for connecting to Consul. The supported values are `"http"` and `"https"`.                                                                                                                                                                                                                                                                              | String  | `"http"`                                         |
-| `copyAnnotations.service`         | List of annotations to copy to the gateway service.                                                                                                                                                                                                                                                                                                                                 | Array   | `["external-dns.alpha.kubernetes.io/hostname"]`  |
-| `deployment.defaultInstances`     | Specifies the number of instances to deploy by default for each gateway.                                                                                                                                                                                                                                                                                                            | Integer  | 1                                               |
-| `deployment.maxInstances`         | Specifies the maximum allowed number of instances per gateway.                                                                                                                                                                                                                                                                                                                      | Integer  | 8                                               |
-| `deployment.minInstances`         | Specifies the minimum allowed number of instances per gateway.                                                                                                                                                                                                                                                                                                                      | Integer  | 1                                               |
-| `image.consulAPIGateway`          | The image to use for consul-api-gateway. View available image tags on [DockerHub](https://hub.docker.com/r/hashicorp/consul-api-gateway/tags).                                                                                                                                                                                                                                      | String  | `"hashicorp/consul-api-gateway:RELEASE_VERSION"` |
-| `image.envoy`                     | Specifies the container image to use for Envoy. View available image tags on [DockerHub](https://hub.docker.com/r/envoyproxy/envoy/tags).                                                                                                                                                                                                                                           | String  | `"envoyproxy/envoy:RELEASE_VERSION"`             |
-| `logLevel`                        | Specifies the error reporting level for logs. You can specify the following values: `error`, `warning`, `info`, `debug`, `trace`.                                                                                                                                                                                                                                                   | String  | `"info"`                                         |
-| `nodeSelector`                    | Specifies a set of parameters that constrain the nodes on which the pod can run. Defining nodes with the `nodeSelector` enables the pod to fit on a node. The selector must match a node's labels for the pod to be scheduled on that node. Refer to the [Kubernetes documentation](https://kubernetes.io/docs/concepts/configuration/assign-pod-node/) for additional information. | Object  | N/A                                              |
-| `serviceType`                     | Specifies the ingress methods for a service. The following values are supported: <br/>`ClusterIP` <br/>`NodePort` <br/>`LoadBalancer`.                                                                                                                                                                                                                                              | String  | N/A                                              |
-| `useHostPorts`                    | If set to `true`, then the Envoy container ports are mapped to host ports.                                                                                                                                                                                                                                                                                                          | Boolean | `false`                                          |
-
-Refer to the [Consul API Gateway repository](https://github.com/hashicorp/consul-api-gateway/blob/main/config/crd/bases/api-gateway.consul.hashicorp.com_gatewayclassconfigs.yaml) for the complete specification.
-
-### GatewayClass
-
-The `GatewayClass` resource is used as a template for creating `Gateway` resources.
-The specification includes the name of the controller (`controllerName`) and an API object containing controller-specific configuration resources within the cluster (`parametersRef`).
-The value of the `controllerName` field must be set to `hashicorp.com/consul-api-gateway-controller`.
-
-When gateways are created from a `GatewayClass`, they use the parameters specified in the `GatewayClass` at the time of instantiation.
-
-Add the `kind: GatewayClass` option to the the gateway values file to declare a gateway class.
-The following example creates a gateway class called `test-gateway-class`:
-
-<CodeBlockConfig filename="gateway.yaml">
-
-```yaml
-apiVersion: gateway.networking.k8s.io/v1alpha2
-kind: GatewayClass
-metadata:
-  name: test-gateway-class
-spec:
-  controllerName: 'hashicorp.com/consul-api-gateway-controller'
-  parametersRef:
-    group: api-gateway.consul.hashicorp.com
-    kind: GatewayClassConfig
-    name: test-gateway-class-config
-```
-
-</CodeBlockConfig>
-
-Refer to the [Kubernetes Gateway API documentation](https://gateway-api.sigs.k8s.io/v1alpha2/references/spec/#gateway.networking.k8s.io/v1alpha2.GatewayClass) for details about configuring gateway classes.
-
-### Gateway
-
-The gateway configuration is the main infrastructure resource that links API gateway components. It specifies the name of the `GatewayClass` and one or more `listeners`.
-
-Add the `kind: Gateway` option to the configuration file to declare a gateway.
-The following example creates a gateway called `example-gateway`.
-The gateway is based on the `test-gateway-class` and includes a listener called `https` (see [Listeners](#listeners) for details about the `listener` configuration).
-
-<CodeBlockConfig filename="gateway.yaml">
-
-```yaml
-apiVersion: gateway.networking.k8s.io/v1alpha2
-kind: Gateway
-metadata:
-  name: example-gateway
-  annotations:
-    'external-dns.alpha.kubernetes.io/hostname': DNS_HOSTNAME
-spec:
-  gatewayClassName: test-gateway-class
-  listeners:
-    - protocol: HTTPS
-      hostname: DNS_HOSTNAME
-      port: 443
-      name: https
-      allowedRoutes:
-        namespaces:
-          from: Same
-      tls:
-        certificateRefs:
-          - name: gateway-production-certificate
-```
-
-</CodeBlockConfig>
-
-If you configure a listener's `certificateRefs` to reference a secret in a different namespace, you must also create a [ReferencePolicy](https://gateway-api.sigs.k8s.io/v1alpha2/references/spec/#gateway.networking.k8s.io/v1alpha2.ReferencePolicy) in the same namespace as the secret. The `ReferencePolicy` grants the listener the permission to read the secret.
-
-The following example creates a `Gateway` named `example-gateway` in `gateway-namespace`. This `Gateway` has a `certificateRef` in `secret-namespace`.
-The listener can use the certificate because `reference-policy` in `secret-namespace` is configured to allow `Gateways` in `gateway-namespace` to reference `Secrets` in `secret-namespace`.
-
-<CodeBlockConfig filename="gateway_with_referencepolicy.yaml">
-
-```yaml
-apiVersion: gateway.networking.k8s.io/v1alpha2
-kind: Gateway
-metadata:
-  name: example-gateway
-  namespace: gateway-namespace
-  annotations:
-    'external-dns.alpha.kubernetes.io/hostname': DNS_HOSTNAME
-spec:
-  gatewayClassName: test-gateway-class
-  listeners:
-    - protocol: HTTPS
-      hostname: DNS_HOSTNAME
-      port: 443
-      name: https
-      allowedRoutes:
-        namespaces:
-          from: Same
-      tls:
-        certificateRefs:
-          - name: gateway-production-certificate
-            namespace: secret-namespace
----
-
-apiVersion: gateway.networking.k8s.io/v1alpha2
-kind: ReferencePolicy
-metadata:
-  name: reference-policy
-  namespace: secret-namespace
-spec:
-  from:
-    - group: gateway.networking.k8s.io
-      kind: Gateway
-      namespace: gateway-namespace
-  to:
-    - group: ""
-      kind: Secret
-      name: gateway-production-certificate
-```
-
-</CodeBlockConfig>
-
-Refer to the [Kubernetes Gateway API documentation](https://gateway-api.sigs.k8s.io/v1alpha2/references/spec/#gateway.networking.k8s.io/v1alpha2.Gateway) for further details about configuring gateways.
-
-#### Listeners
-
-Listeners are the logical endpoints bound to the gateway's addresses.
-Add the `listener` object to the `gateway` configuration and specify the following properties to define a listener:
-
-| Parameter                       | Description                                                                                                                                                                                                                                                                                                                                                                                                                                                                                                                                                                                                                                                                                                                                  | Type    | Default         |
-| ------------------------------- | -------------------------------------------------------------------------------------------------------------------------------------------------------------------------------------------------------------------------------------------------------------------------------------------------------------------------------------------------------------------------------------------------------------------------------------------------------------------------------------------------------------------------------------------------------------------------------------------------------------------------------------------------------------------------------------------------------------------------------------------- | ------- | --------------- |
-| `hostname`                      | Specifies the virtual hostname to match for protocol types.                                                                                                                                                                                                                                                                                                                                                                                                                                                                                                                                                                                                                                                                                  | String  | none            |
-| `port`                          | Specifies the network port number.                                                                                                                                                                                                                                                                                                                                                                                                                                                                                                                                                                                                                                                                                                           | Integer | none            |
-| `protocol`                      | Specifies the network protocol expected by the listener.                                                                                                                                                                                                                                                                                                                                                                                                                                                                                                                                                                                                                                                                                     | String  | `http`          |
-| `tls`                           | Collection of parameters that specify TLS options for the listener. Refer to the [`GatewayTLSConfig`](https://gateway-api.sigs.k8s.io/v1alpha2/references/spec/#gateway.networking.k8s.io/v1alpha2.GatewayTLSConfig) documentation for additional information about configuring TLS.                                                                                                                                                                                                                                                                                                                                                                                                                                                         | Object  | N/A             |
-| `tls.mode`                      | Specifies a mode for operating Consul API Gateway listeners over TLS. <br/>You can only specify the `Terminate` mode, which configures the TLS session between the downstream client and the gateway to terminate at the gateway. <br/>Refer to the [`TLSModeType` documentation](https://gateway-api.sigs.k8s.io/v1alpha2/references/spec/#gateway.networking.k8s.io/v1alpha2.TLSModeType) for additional information.                                                                                                                                                                                                                                                                                                                      | String  | `Terminate`     |
-| `tls.certificateRefs`           | Specifies the name of secret object used for Envoy SDS (Secret Discovery Service) to support terminating TLS. Refer to the [`[]*SecretObjectReference` documentation](https://gateway-api.sigs.k8s.io/v1alpha2/references/spec/#gateway.networking.k8s.io/v1alpha2.SecretObjectReference) for additional information.                                                                                                                                                                                                                                                                                                                                                                                                                        | String  | N/A             |
-| `tls.options`                   | Specifies key/value pairs to enable extended TLS configuration specific to an implementation.                                                                                                                                                                                                                                                                                                                                                                                                                                                                                                                                                                                                                                                | Object  | N/A             |
-| `tls.options.tls_min_version`   | Specifies the minimum TLS version supported for the listener. The following values are supported: `TLS_AUTO`, `TLSv1_0`, `TLSv1_1`, `TLSv1_2`, `TLSv1_3`.                                                                                                                                                                                                                                                                                                                                                                                                                                                                                                                                                                                    | String  | `TLS 1.2`       |
-| `tls.options.tls_max_version`   | Specifies the maximum TLS version supported for the listener. The specified version must be greater than or equal to `TLSMinVersion`. The following values are supported: `TLS_AUTO`, `TLSv1_0`, `TLSv1_1`, `TLSv1_2`, `TLSv1_3`.                                                                                                                                                                                                                                                                                                                                                                                                                                                                                                            | String  | `TLS 1.3`       |
-| `tls.options.tls_cipher_suites` | Specifies the list of TLS cipher suites to support when negotiating connections using TLS 1.2 or earlier. <br/>If unspecified, a [more secure set of cipher suites](https://github.com/hashicorp/consul-api-gateway/blob/main/internal/common/tls.go#L3-L10) than Envoy's current [default server cipher list](https://www.envoyproxy.io/docs/envoy/latest/api-v3/extensions/transport_sockets/tls/v3/common.proto#envoy-v3-api-field-extensions-transport-sockets-tls-v3-tlsparameters-cipher-suites) will be used. <br/>The full list of supported cipher suites can seen in [`internal/common/tls.go`](https://github.com/hashicorp/consul-api-gateway/blob/main/internal/common/tls.go) and is dependent on underlying support in Envoy. | String  | See description |
-
-Refer to the [Kubernetes Gateway API documentation](https://gateway-api.sigs.k8s.io/v1alpha2/references/spec/#gateway.networking.k8s.io/v1alpha2.Listener) for details about configuring listeners.
-
-#### Scaling
-
-You can scale a logical gateway object to multiple instances with the [`kubectl scale`](https://kubernetes.io/docs/concepts/workloads/controllers/deployment/#scaling-a-deployment) command. The object scales according to the bounds set in `GatewayClassConfig`.
-
-```shell-session
-$ kubectl get deployment --selector api-gateway.consul.hashicorp.com/name=example-gateway
-NAME              READY   UP-TO-DATE   AVAILABLE
-example-gateway   1/1     1            1
-```
-```shell-session
-$ kubectl scale deployment/example-gateway --replicas=3
-deployment.apps/example-gateway scaled
-```
-```shell-session
-$ kubectl get deployment --selector api-gateway.consul.hashicorp.com/name=example-gateway
-NAME              READY   UP-TO-DATE   AVAILABLE
-example-gateway   3/3     3            3
-```
-
-### Route
-
-Routes are independent configuration objects that are associated with specific listeners.
-
-Declare a route with either `kind: HTTPRoute` or `kind: TCPRoute` and configure the route parameters in the `spec` block.
-Refer to the Kubernetes Gateway API documentation for each object type for details:
-
-- [HTTPRoute](https://gateway-api.sigs.k8s.io/v1alpha2/references/spec/#gateway.networking.k8s.io/v1alpha2.HTTPRoute)
-- [TCPRoute](https://gateway-api.sigs.k8s.io/v1alpha2/references/spec/#gateway.networking.k8s.io/v1alpha2.TCPRoute)
-
-The following example creates a route named `example-route` associated with a listener defined in `example-gateway`.
-
-<CodeBlockConfig filename="routes.yaml">
-
-```yaml
-apiVersion: gateway.networking.k8s.io/v1alpha2
-kind: HTTPRoute
-metadata:
-  name: example-route
-spec:
-  parentRefs:
-    - name: example-gateway
-  rules:
-    - backendRefs:
-        - kind: Service
-          name: echo
-          port: 8080
-```
-
-</CodeBlockConfig>
-
-To create a route for a `backendRef` in a different namespace, you must also
-create a [ReferencePolicy](https://gateway-api.sigs.k8s.io/v1alpha2/references/spec/#gateway.networking.k8s.io/v1alpha2.ReferencePolicy).
-
-The following example creates a route named `example-route` in namespace `gateway-namespace`. This route has a `backendRef` in namespace `service-namespace`. Traffic is allowed because the `ReferencePolicy`, named `reference-policy` in namespace `service-namespace`, allows traffic from `HTTPRoutes` in `gateway-namespace` to `Services` in `service-namespace`.
-
-<CodeBlockConfig filename="route_with_referencepolicy.yaml">
-
-```yaml
-apiVersion: gateway.networking.k8s.io/v1alpha2
-kind: HTTPRoute
-metadata:
-  name: example-route
-  namespace: gateway-namespace
-spec:
-  parentRefs:
-    - name: example-gateway
-  rules:
-    - backendRefs:
-        - kind: Service
-          name: echo
-          namespace: service-namespace
-          port: 8080
----
-
-apiVersion: gateway.networking.k8s.io/v1alpha2
-kind: ReferencePolicy
-metadata:
-  name: reference-policy
-  namespace: service-namespace
-spec:
-  from:
-    - group: gateway.networking.k8s.io
-      kind: HTTPRoute
-      namespace: gateway-namespace
-  to:
-    - group: ""
-      kind: Service
-      name: echo
-```
-
-</CodeBlockConfig>
-
-### MeshService
-
-The `MeshService` configuration holds a reference to an externally-managed Consul service mesh service and can be used as a `backendRef` for a [`Route`](#route).
-
-| Parameter                       | Description                                                                                                                                                                                                                                                                                                                                                                                                                                                                                                                                                                                                                                                                                                                                  | Type    | Default         |
-| ------------------------------- | -------------------------------------------------------------------------------------------------------------------------------------------------------------------------------------------------------------------------------------------------------------------------------------------------------------------------------------------------------------------------------------------------------------------------------------------------------------------------------------------------------------------------------------------------------------------------------------------------------------------------------------------------------------------------------------------------------------------------------------------- | ------- | --------------- |
-| `name`                      | Specifies the service name for a Consul service. It is assumed this service will exist in either the `consulDestinationNamespace` or mirrored Consul namespace from where this custom resource is defined, depending on the Helm configuration.
-
-Refer to the [Consul API Gateway repository](https://github.com/hashicorp/consul-api-gateway/blob/main/config/crd/bases/api-gateway.consul.hashicorp.com_meshservices.yaml) for the complete specification.
->>>>>>> 2a945fac
-
 <!--
     ****** KEEP ALL PAGE CONTENT ABOVE THIS LINE *******
     Only Reference style links should be added below this comment
